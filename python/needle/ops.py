"""Operator implementations."""

from numbers import Number
from typing import Optional, List
from .autograd import NDArray
from .autograd import Op, Tensor, Value, TensorOp
from .autograd import TensorTuple, TensorTupleOp
import numpy

# NOTE: we will import numpy as the array_api
# as the backend for our computations, this line will change in later homeworks
import numpy as array_api


class EWiseAdd(TensorOp):
    def compute(self, a: NDArray, b: NDArray):
        return a + b

    def gradient(self, out_grad: Tensor, node: Tensor):
        return out_grad, out_grad


def add(a, b):
    return EWiseAdd()(a, b)


class AddScalar(TensorOp):
    def __init__(self, scalar):
        self.scalar = scalar

    def compute(self, a: NDArray):
        return a + self.scalar

    def gradient(self, out_grad: Tensor, node: Tensor):
        return out_grad


def add_scalar(a, scalar):
    return AddScalar(scalar)(a)


class EWiseMul(TensorOp):
    def compute(self, a: NDArray, b: NDArray):
        return a * b

    def gradient(self, out_grad: Tensor, node: Tensor):
        lhs, rhs = node.inputs
        return out_grad * rhs, out_grad * lhs


def multiply(a, b):
    return EWiseMul()(a, b)


class MulScalar(TensorOp):
    def __init__(self, scalar):
        self.scalar = scalar

    # compute is forward pass, return true value
    def compute(self, a: NDArray):
        return a * self.scalar

    # gradient is backward pass, return Tensor, can be used for higher level diff
    def gradient(self, out_grad: Tensor, node: Tensor):
        return (out_grad * self.scalar,)


def mul_scalar(a, scalar):
    return MulScalar(scalar)(a)


class PowerScalar(TensorOp):
    """Op raise a tensor to an (integer) power."""

    def __init__(self, scalar: int):
        self.scalar = scalar

    def compute(self, a: NDArray) -> NDArray:
        # BEGIN YOUR SOLUTION
        return array_api.power(a, self.scalar)
        # END YOUR SOLUTION

    def gradient(self, out_grad, node):
        # BEGIN YOUR SOLUTION
        return (node.inputs[0]**Tensor(self.scalar-1)) * out_grad*Tensor(self.scalar)
        # END YOUR SOLUTION


def power_scalar(a, scalar):
    return PowerScalar(scalar)(a)


class EWiseDiv(TensorOp):
    """Op to element-wise divide two nodes."""

    def compute(self, a, b):
        # BEGIN YOUR SOLUTION
        return array_api.divide(a, b)
        # END YOUR SOLUTION

    def gradient(self, out_grad, node):
        # BEGIN YOUR SOLUTION
        left, right = node.inputs

        tmp1 = Tensor(1) / right
        tmp2 = Tensor(-1)*left/(right*right)

        return out_grad*tmp1, out_grad*tmp2
        # END YOUR SOLUTION


def divide(a, b):
    return EWiseDiv()(a, b)


class DivScalar(TensorOp):
    def __init__(self, scalar):
        self.scalar = scalar

    def compute(self, a):
        # BEGIN YOUR SOLUTION
        return a/self.scalar
        # END YOUR SOLUTION

    def gradient(self, out_grad, node):
        # BEGIN YOUR SOLUTION
        return out_grad*Tensor(1)/self.scalar
        # END YOUR SOLUTION


def divide_scalar(a, scalar):
    return DivScalar(scalar)(a)


class Transpose(TensorOp):
    def __init__(self, axes: Optional[tuple] = None):
        self.axes = axes

    def compute(self, a):
        # BEGIN YOUR SOLUTION
        axes = list(range(len(a.shape)))
        if self.axes is not None:
            axes[self.axes[0]] = self.axes[1]
            axes[self.axes[1]] = self.axes[0]
        else:
            tmp = axes[-1]
            axes[-1] = axes[-2]
            axes[-2] = tmp

        return array_api.transpose(a, axes=axes)
        # END YOUR SOLUTION

    def gradient(self, out_grad, node):
        # BEGIN YOUR SOLUTION
        return out_grad.transpose(self.axes)
        # END YOUR SOLUTION


def transpose(a, axes=None):
    return Transpose(axes)(a)


class Reshape(TensorOp):
    def __init__(self, shape):
        self.shape = shape

    def compute(self, a):
        # BEGIN YOUR SOLUTION
        return array_api.reshape(a, self.shape)
        # END YOUR SOLUTION

    def gradient(self, out_grad, node):
        # BEGIN YOUR SOLUTION
        return out_grad.reshape(node.inputs[0].shape)
        # END YOUR SOLUTION


def reshape(a, shape):
    return Reshape(shape)(a)


class BroadcastTo(TensorOp):
    def __init__(self, shape):
        self.shape = shape

    def compute(self, a):
        return array_api.broadcast_to(a, self.shape)

    def gradient(self, out_grad, node):
        # BEGIN YOUR SOLUTION
        broadcast_shape = self.shape
        input_shape = node.inputs[0].shape

        broad_axes = []
        broad_values = []
        for i, v in enumerate(broadcast_shape):
            if i < len(input_shape):
                if input_shape[i] != broadcast_shape[i]:
                    broad_axes.append(i)
                    broad_values.append(broadcast_shape[i]/input_shape[i])
            else:
                broad_axes.append(i)
                broad_values.append(v)
        grad = out_grad.sum(tuple(broad_axes)).reshape(input_shape)

        return grad

        # END YOUR SOLUTION


def broadcast_to(a, shape):
    return BroadcastTo(shape)(a)


class Summation(TensorOp):
    def __init__(self, axes: Optional[tuple] = None):
        self.axes = axes

    def compute(self, a):
        # BEGIN YOUR SOLUTION
        return array_api.sum(a, axis=self.axes)
        # END YOUR SOLUTION

    def gradient(self, out_grad, node):
<<<<<<< HEAD

=======
        
>>>>>>> 4029bf4a
        if self.axes is None:
            return out_grad.broadcast_to(node.inputs[0].shape)

        new_shape = list(node.inputs[0].shape)
        if self.axes is not None:
<<<<<<< HEAD
            if type(self.axes) is not tuple:
                new_shape[self.axes] = 1
            else:
                for i in self.axes:
                    new_shape[i] = 1
=======
            for i in self.axes:
                new_shape[i] = 1
>>>>>>> 4029bf4a
        grad = out_grad.reshape(new_shape).broadcast_to(node.inputs[0].shape)
        # BEGIN YOUR SOLUTION
        return grad
        # END YOUR SOLUTION


def summation(a, axes=None):
    return Summation(axes)(a)


class MatMul(TensorOp):
    def compute(self, a, b):
        # BEGIN YOUR SOLUTION
        return array_api.matmul(a, b)
        # END YOUR SOLUTION

    def gradient(self, out_grad, node):
        # BEGIN YOUR SOLUTION
        left, right = node.inputs
        right_shape_len = len(right.shape)
        left_shape_len = len(left.shape)

        right_index = list(range(right_shape_len))
        left_index = list(range(left_shape_len))
        right_transposed = right.transpose(right_index[-2:])
        left_transposed = left.transpose(left_index[-2:])

        grad_left = out_grad.matmul(right_transposed)
        grad_right = left_transposed.matmul(out_grad)

        left_extend_len = len(grad_left.shape)-left_shape_len
        right_extend_len = len(grad_right.shape)-right_shape_len

        if left_extend_len > 0:
            axes = list(range(left_extend_len))
            grad_left = grad_left.sum(tuple(axes))

        if right_extend_len > 0:
            axes = list(range(right_extend_len))
            grad_right = grad_right.sum(tuple(axes))

        return grad_left, grad_right
        # END YOUR SOLUTION


def matmul(a, b):
    return MatMul()(a, b)


class Negate(TensorOp):
    def compute(self, a):
        # BEGIN YOUR SOLUTION
        return array_api.negative(a)
        # END YOUR SOLUTION

    def gradient(self, out_grad, node):
        # BEGIN YOUR SOLUTION
        return out_grad*Tensor(-1)
        # END YOUR SOLUTION


def negate(a):
    return Negate()(a)


class Log(TensorOp):
    def compute(self, a):
        # BEGIN YOUR SOLUTION
        return array_api.log(a)
        # END YOUR SOLUTION

    def gradient(self, out_grad, node):
        # BEGIN YOUR SOLUTION
        return out_grad*Tensor(1)/node.inputs[0]
        # END YOUR SOLUTION


def log(a):
    return Log()(a)


class Exp(TensorOp):
    def compute(self, a):
        # BEGIN YOUR SOLUTION
        return array_api.exp(a)
        # END YOUR SOLUTION

    def gradient(self, out_grad, node):
        # BEGIN YOUR SOLUTION
        return out_grad * Tensor(array_api.exp(node.inputs[0].realize_cached_data()))
        # END YOUR SOLUTION


def exp(a):
    return Exp()(a)


# TODO
class ReLU(TensorOp):
    def compute(self, a):
        # BEGIN YOUR SOLUTION
        # maybe use view or something like that, copy is too expensive
        data = array_api.array(a, copy=True)
        data[data < 0] = 0
        return data
        # END YOUR SOLUTION

    def gradient(self, out_grad, node):
        # BEGIN YOUR SOLUTION
        data = node.inputs[0].realize_cached_data()
        data[data < 0] = 0
        data[data > 0] = 1
        return out_grad*Tensor(data)


def relu(a):
    return ReLU()(a)<|MERGE_RESOLUTION|>--- conflicted
+++ resolved
@@ -222,26 +222,16 @@
         # END YOUR SOLUTION
 
     def gradient(self, out_grad, node):
-<<<<<<< HEAD
-
-=======
-        
->>>>>>> 4029bf4a
         if self.axes is None:
             return out_grad.broadcast_to(node.inputs[0].shape)
 
         new_shape = list(node.inputs[0].shape)
         if self.axes is not None:
-<<<<<<< HEAD
             if type(self.axes) is not tuple:
                 new_shape[self.axes] = 1
             else:
                 for i in self.axes:
                     new_shape[i] = 1
-=======
-            for i in self.axes:
-                new_shape[i] = 1
->>>>>>> 4029bf4a
         grad = out_grad.reshape(new_shape).broadcast_to(node.inputs[0].shape)
         # BEGIN YOUR SOLUTION
         return grad
